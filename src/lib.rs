--- conflicted
+++ resolved
@@ -1435,7 +1435,6 @@
 
         assert_eq!(format(input, &QueryParams::None, options), expected);
     }
-<<<<<<< HEAD
 
     #[test]
     fn it_formats_pgplsql() {
@@ -1459,6 +1458,4 @@
 
         assert_eq!(format(input, &QueryParams::None, options), expected);
     }
-=======
->>>>>>> 0fd0485e
 }